--- conflicted
+++ resolved
@@ -6,11 +6,14 @@
   user: User | null;
   session: Session | null;
   userRole: string | null;
+  username: string | null;
   loading: boolean;
+  isNanopro: boolean;
   signUp: (email: string, password: string, username: string, displayName: string) => Promise<{ error: any }>;
   signIn: (email: string, password: string) => Promise<{ error: any }>;
   signOut: () => Promise<void>;
   resetPassword: (email: string) => Promise<{ error: any }>;
+  refreshUserData: () => Promise<void>;
 }
 
 const AuthContext = createContext<AuthContextType | undefined>(undefined);
@@ -19,7 +22,11 @@
   const [user, setUser] = useState<User | null>(null);
   const [session, setSession] = useState<Session | null>(null);
   const [userRole, setUserRole] = useState<string | null>(null);
+  const [username, setUsername] = useState<string | null>(null);
   const [loading, setLoading] = useState(true);
+
+  // Helper to check if current user is nanopro
+  const isNanopro = username === 'nanopro';
 
   useEffect(() => {
     // Set up auth state listener
@@ -29,37 +36,98 @@
         setUser(session?.user ?? null);
         
         if (session?.user) {
-          // Fetch user role
+          // Fetch user role and username
           setTimeout(async () => {
             try {
-              const { data: roleData } = await supabase
-                .from('user_roles')
-                .select('role')
-                .eq('user_id', session.user.id)
-                .maybeSingle();
-              
+              const [{ data: roleData }, { data: profileData }] = await Promise.all([
+                supabase
+                  .from('user_roles')
+                  .select('role')
+                  .eq('user_id', session.user.id)
+                  .maybeSingle(),
+                supabase
+                  .from('profiles')
+                  .select('username')
+                  .eq('user_id', session.user.id)
+                  .maybeSingle(),
+              ]);
               setUserRole(roleData?.role ?? 'user');
+              setUsername(profileData?.username ?? null);
             } catch (error) {
-              console.error('Error fetching user role:', error);
+              console.error('Error fetching user role or username:', error);
               setUserRole('user');
+              setUsername(null);
             }
           }, 0);
         } else {
           setUserRole(null);
+          setUsername(null);
         }
-        
         setLoading(false);
       }
     );
 
+    // Set up real-time subscription for user_roles changes
+    let roleSubscription: any = null;
+    
+    const setupRoleSubscription = async () => {
+      const { data: { session } } = await supabase.auth.getSession();
+      if (session?.user) {
+        roleSubscription = supabase
+          .channel('user_roles_changes')
+          .on('postgres_changes', {
+            event: '*',
+            schema: 'public',
+            table: 'user_roles',
+            filter: `user_id=eq.${session.user.id}`
+          }, (payload) => {
+            if (payload.new && 'role' in payload.new) {
+              setUserRole(payload.new.role as string);
+            }
+          })
+          .subscribe();
+      }
+    };
+
+    setupRoleSubscription();
+
     // Check for existing session
-    supabase.auth.getSession().then(({ data: { session } }) => {
+    supabase.auth.getSession().then(async ({ data: { session } }) => {
       setSession(session);
       setUser(session?.user ?? null);
+      if (session?.user) {
+        try {
+          const [{ data: roleData }, { data: profileData }] = await Promise.all([
+            supabase
+              .from('user_roles')
+              .select('role')
+              .eq('user_id', session.user.id)
+              .maybeSingle(),
+            supabase
+              .from('profiles')
+              .select('username')
+              .eq('user_id', session.user.id)
+              .maybeSingle(),
+          ]);
+          setUserRole(roleData?.role ?? 'user');
+          setUsername(profileData?.username ?? null);
+        } catch {
+          setUserRole('user');
+          setUsername(null);
+        }
+      } else {
+        setUserRole(null);
+        setUsername(null);
+      }
       setLoading(false);
     });
 
-    return () => subscription.unsubscribe();
+    return () => {
+      subscription.unsubscribe();
+      if (roleSubscription) {
+        supabase.removeChannel(roleSubscription);
+      }
+    };
   }, []);
 
   const signUp = async (email: string, password: string, username: string, displayName: string) => {
@@ -94,20 +162,36 @@
   };
 
   const resetPassword = async (email: string) => {
-<<<<<<< HEAD
-    const { error } = await supabase.auth.resetPasswordForEmail(email, {
-      redirectTo: `${window.location.origin}/`,
-    });
-
-=======
     const redirectUrl = `${window.location.origin}/auth`;
     
     const { error } = await supabase.auth.resetPasswordForEmail(email, {
       redirectTo: redirectUrl
     });
     
->>>>>>> 7b03eb4f
     return { error };
+  };
+
+  const refreshUserData = async () => {
+    if (!user) return;
+
+    try {
+      const [{ data: roleData }, { data: profileData }] = await Promise.all([
+        supabase
+          .from('user_roles')
+          .select('role')
+          .eq('user_id', user.id)
+          .maybeSingle(),
+        supabase
+          .from('profiles')
+          .select('username')
+          .eq('user_id', user.id)
+          .maybeSingle(),
+      ]);
+      setUserRole(roleData?.role ?? 'user');
+      setUsername(profileData?.username ?? null);
+    } catch (error) {
+      console.error('Error refreshing user data:', error);
+    }
   };
 
   return (
@@ -115,11 +199,14 @@
       user,
       session,
       userRole,
+      username,
       loading,
+      isNanopro,
       signUp,
       signIn,
       signOut,
-      resetPassword
+      resetPassword,
+      refreshUserData
     }}>
       {children}
     </AuthContext.Provider>
